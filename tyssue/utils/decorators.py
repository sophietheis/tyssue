import time

from functools import wraps


def do_undo(func):
    """Decorator that creates a copy of the first argument
    (usually an epithelium object) and restores it if the function fails.

    The first argument in `*args` should have `backup()` and `restore()` methods.
    """

    @wraps(func)
    def with_bckup(*args, **kwargs):
        eptm = args[0]
        eptm.backup()
        try:
            res = func(*args, **kwargs)
            return res
        except Exception as err:
            eptm.restore()
            raise err

    return with_bckup


def validate(func):
    """Decorator that validate the epithelium after the
    decorated function was applied. the first argument
    of `func` should be an epithelium instance, and
    is at least assumed to have a `validate` method.
    """

    @wraps(func)
    def with_validate(*args, **kwargs):
        eptm = args[0]
        result = func(*args, **kwargs)
        if not eptm.validate():
            raise ValueError(
                """
An invalid epithelium was produced

To see which edges are invalid, you can inspect
the 'is_valid' column of the `edge_df` dataframe,
or for example the bad cells involved:

>>> bad_edges = eptm.edge_df[~eptm.edge_df['is_valid']].index
>>> bad_cells = eptm.edge_df.loc[bad_edges, 'cell'].unique()

If case the epithelium was restored after being invalidated, you can find the
invalid epithelium as the `_bad` attribute of the restored one"""
            )

        return result

    return with_validate


def time_exe(func):
    def with_time_exe(*args, **kwargs):
        start = time.time()
        result = func(*args, **kwargs)
        end = time.time()

<<<<<<< HEAD
        print("function : {} \ttime: {2:2f}sec".format(
            func.__name__, end - start))
=======
        print("function : {} \ttime: {2:2f}sec".format(func.__name__, end - start))
>>>>>>> a0896f57
        return result

    return with_time_exe


def face_lookup(func):
    def with_face_lookup(*args, **kwargs):
        sheet = args[0]
        face_id = kwargs['face_id']
        face = sheet.idx_lookup(face_id, "face")
        if face is None:
            return
        kwargs['face'] = face
        return func(*args, **kwargs)

    return with_face_lookup<|MERGE_RESOLUTION|>--- conflicted
+++ resolved
@@ -62,12 +62,8 @@
         result = func(*args, **kwargs)
         end = time.time()
 
-<<<<<<< HEAD
-        print("function : {} \ttime: {2:2f}sec".format(
+        print('function : {} \ttime: {2:2f}sec'.format(
             func.__name__, end - start))
-=======
-        print("function : {} \ttime: {2:2f}sec".format(func.__name__, end - start))
->>>>>>> a0896f57
         return result
 
     return with_time_exe
