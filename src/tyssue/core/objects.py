import libtyssue_core as core

<<<<<<< HEAD
from ..dl_import import dl_import

libcore = None ## Avoids code check complains od libcore being undefined

dl_import("from .. import libtyssue_core as libcore")
dl_import("from ..libtyssue_core import Point")

#dl_import("from ..libtyssue_core import Epithelium")


=======
>>>>>>> e140d84d

def test_import():
    planet = core.World()
    planet.set('howdy')
    return planet.greet()


class Epithelium(core.Epithelium):

<<<<<<< HEAD
class Epithelium():
=======
    def __init__(self, eptm=None):
        if eptm is None:
            self.__eptm = core.Epithelium()
        else:
            self.__eptm = eptm.__eptm


class LinearCellComplex:
    '''
    Just a stand up for the actual CGAL class
    '''
    def __init__(self, dim, space_dim):
        '''
        Parameters
        ----------

        dim: int
          The dimension of the LCC (0 for a vertex, 1 for an edge, and so on)
        space_dim: int
          The surrounding space dimension (2 or 3, usually)

        '''
        self.i = dim  # as in i-cell in the doc.

>>>>>>> e140d84d

    def __init__(self, eptm=None):
        if eptm is None:
            self._eptm = libcore.Epithelium()
        else:
            self._eptm = eptm._eptm

    def cells(self):
        for cell in self._eptm.iter_cells():
            yield cell

<<<<<<< HEAD
    def junction_vertices(self):
        for vertex in self._eptm.iter_junction_vertex():
            yield vertex
=======

class Edge(LinearCellComplex):
>>>>>>> e140d84d

    def junction_edges(self):
        for edge in self._eptm.iter_junction_edges():
            yield edge

<<<<<<< HEAD

class Cell():
=======

class Face(LinearCellComplex):

    def __init__(self):
        LinearCellComplex.__init__(self, 2)


class Volume(LinearCellComplex):

    def __init__(self):
        LinearCellComplex.__init__(self, 3)


class Cell(LinearCellComplex):
>>>>>>> e140d84d

    def __init__(self, dim):
        self.dim = dim

<<<<<<< HEAD
=======
    @property
>>>>>>> e140d84d
    def j_edges(self):
        '''
        Iterate over the junction edges
        '''
        for je in self._jnct_edges:
            yield je

<<<<<<< HEAD
    def j_vertices(self):
        '''
        Iterate over the junction edges
        '''
        for jv in self._jnct_vertices:
            yield jv

=======
    @property
>>>>>>> e140d84d
    def faces(self):
        '''
        Iterate over the faces
        '''
        for face in self._faces:
            yield face<|MERGE_RESOLUTION|>--- conflicted
+++ resolved
@@ -1,18 +1,12 @@
 import libtyssue_core as core
 
-<<<<<<< HEAD
 from ..dl_import import dl_import
 
 libcore = None ## Avoids code check complains od libcore being undefined
 
 dl_import("from .. import libtyssue_core as libcore")
-dl_import("from ..libtyssue_core import Point")
 
-#dl_import("from ..libtyssue_core import Epithelium")
-
-
-=======
->>>>>>> e140d84d
+dl_import("from ..libtyssue_core import Epithelium")
 
 def test_import():
     planet = core.World()
@@ -22,9 +16,6 @@
 
 class Epithelium(core.Epithelium):
 
-<<<<<<< HEAD
-class Epithelium():
-=======
     def __init__(self, eptm=None):
         if eptm is None:
             self.__eptm = core.Epithelium()
@@ -49,35 +40,18 @@
         '''
         self.i = dim  # as in i-cell in the doc.
 
->>>>>>> e140d84d
 
-    def __init__(self, eptm=None):
-        if eptm is None:
-            self._eptm = libcore.Epithelium()
-        else:
-            self._eptm = eptm._eptm
+class Vertex(LinearCellComplex):
 
-    def cells(self):
-        for cell in self._eptm.iter_cells():
-            yield cell
+    def __init__(self):
+        LinearCellComplex.__init__(self, 0)
 
-<<<<<<< HEAD
-    def junction_vertices(self):
-        for vertex in self._eptm.iter_junction_vertex():
-            yield vertex
-=======
 
 class Edge(LinearCellComplex):
->>>>>>> e140d84d
 
-    def junction_edges(self):
-        for edge in self._eptm.iter_junction_edges():
-            yield edge
+    def __init__(self):
+        LinearCellComplex.__init__(self, 1)
 
-<<<<<<< HEAD
-
-class Cell():
-=======
 
 class Face(LinearCellComplex):
 
@@ -92,15 +66,12 @@
 
 
 class Cell(LinearCellComplex):
->>>>>>> e140d84d
 
     def __init__(self, dim):
-        self.dim = dim
+        LinearCellComplex.__init__(self, dim)
 
-<<<<<<< HEAD
-=======
+
     @property
->>>>>>> e140d84d
     def j_edges(self):
         '''
         Iterate over the junction edges
@@ -108,17 +79,8 @@
         for je in self._jnct_edges:
             yield je
 
-<<<<<<< HEAD
-    def j_vertices(self):
-        '''
-        Iterate over the junction edges
-        '''
-        for jv in self._jnct_vertices:
-            yield jv
 
-=======
     @property
->>>>>>> e140d84d
     def faces(self):
         '''
         Iterate over the faces
